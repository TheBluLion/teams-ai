/**
 * @module botbuilder-m365
 */
/**
 * Copyright (c) Microsoft Corporation. All rights reserved.
 * Licensed under the MIT License.
 */

import { TurnContext } from 'botbuilder';
import { ConfiguredAIOptions } from './AI';
import { PromptTemplate } from './Prompts';
import { TurnState } from './TurnState';

<<<<<<< HEAD
export interface Planner<TState extends TurnState> {
    completePrompt(
        context: TurnContext,
        state: TState,
        prompt: PromptTemplate,
        options: ConfiguredAIOptions<TState>
    ): Promise<string|undefined>;

    generatePlan(
        context: TurnContext,
        state: TState,
        prompt: PromptTemplate,
        options: ConfiguredAIOptions<TState>
    ): Promise<Plan>;
=======
export interface Planner<TState extends TurnState, TPlanOptions> {
    generatePlan(context: TurnContext, state: TState, options?: TPlanOptions, message?: string): Promise<Plan>;
>>>>>>> 69fa5f6f
}

export interface Plan {
    type: 'plan';
    commands: PredictedCommand[];
}

export interface PredictedCommand {
    type: 'DO' | 'SAY';
}

export interface PredictedDoCommand extends PredictedCommand {
    type: 'DO';
    action: string;
    entities: Record<string, any>;
}

export interface PredictedSayCommand extends PredictedCommand {
    type: 'SAY';
    response: string;
}<|MERGE_RESOLUTION|>--- conflicted
+++ resolved
@@ -11,7 +11,6 @@
 import { PromptTemplate } from './Prompts';
 import { TurnState } from './TurnState';
 
-<<<<<<< HEAD
 export interface Planner<TState extends TurnState> {
     completePrompt(
         context: TurnContext,
@@ -26,10 +25,6 @@
         prompt: PromptTemplate,
         options: ConfiguredAIOptions<TState>
     ): Promise<Plan>;
-=======
-export interface Planner<TState extends TurnState, TPlanOptions> {
-    generatePlan(context: TurnContext, state: TState, options?: TPlanOptions, message?: string): Promise<Plan>;
->>>>>>> 69fa5f6f
 }
 
 export interface Plan {
