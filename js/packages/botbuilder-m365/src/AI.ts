/**
 * @module botbuilder-m365
 */
/**
 * Copyright (c) Microsoft Corporation. All rights reserved.
 * Licensed under the MIT License.
 */

import { CardFactory, Channels, MessageFactory, TurnContext } from 'botbuilder';
import { ConversationHistory } from './ConversationHistory';
import { DefaultTempState, DefaultTurnState } from './DefaultTurnStateManager';
import { PredictedDoCommand, PredictedSayCommand, Planner, Plan } from './Planner';
import { PromptManager, PromptTemplate } from './Prompts';
import { ResponseParser } from './ResponseParser';
import { TurnState } from './TurnState';

export type PromptSelector<TState extends TurnState> = (Context: TurnContext, state: TState) => Promise<string|PromptTemplate>;

export interface PredictedDoCommandAndHandler<TState> extends PredictedDoCommand {
    handler: (context: TurnContext, state: TState, data?: Record<string, any>, action?: string) => Promise<boolean>;
}

<<<<<<< HEAD
export interface AIOptions<TState extends TurnState> {
    planner: Planner<TState>;
    promptManager: PromptManager<TState>;
    prompt?: string|PromptTemplate|PromptSelector<TState>;
    history?: Partial<AIHistoryOptions>;
}

export interface AIHistoryOptions {
    trackHistory: boolean;
    maxTurns: number;
    maxTokens: number;
    lineSeparator: string;
    userPrefix: string;
    assistantPrefix: string;
    assistantHistoryType: 'text' | 'planObject';
}

export interface ConfiguredAIOptions<TState extends TurnState> {
    planner: Planner<TState>;
    promptManager: PromptManager<TState>;
    prompt?: string|PromptTemplate|((Context: TurnContext, state: TState) => Promise<string|PromptTemplate>);
    history: AIHistoryOptions;
}

export class AI<TState extends TurnState = DefaultTurnState> {
    private readonly _actions: Map<string, ActionEntry<TState>> = new Map();
    private readonly _planner: Planner<TState>;
    private readonly _promptManager: PromptManager<TState>;
    private readonly _options: ConfiguredAIOptions<TState>;
=======
export class AI<TState extends TurnState, TPlanOptions, TPlanner extends Planner<TState, TPlanOptions>> {
    private readonly _planner: TPlanner;
    private readonly actions: Map<string, ActionEntry<TState>> = new Map();
>>>>>>> 69fa5f6f

    public static readonly UnknownActionName = '___UnknownAction___';
    public static readonly OffTopicActionName = '___OffTopic___';
    public static readonly RateLimitedActionName = '___RateLimited___';
    public static readonly PlanReadyActionName = '___PlanReady___';
    public static readonly DoCommandActionName = '___DO___';
    public static readonly SayCommandActionName = '___SAY___';

    public constructor(options: AIOptions<TState>) {
        this._options = Object.assign({}, options) as ConfiguredAIOptions<TState>;

        // Initialize history options
        this._options.history = Object.assign({
            trackHistory: true,
            maxTurns: 3,
            maxTokens: 1000,
            lineSeparator: '\n',
            userPrefix: 'User:',
            assistantPrefix: 'Assistant:',
            assistantHistoryType: 'planObject'
        } as AIHistoryOptions, this._options.history);

        // Register default UnknownAction handler
        this.action(
            AI.UnknownActionName,
            (context, state, data, action) => {
                console.error(`An AI action named "${action}" was predicted but no handler was registered.`);
                return Promise.resolve(true);
            },
            true
        );

        // Register default OffTopicAction handler
        this.action(
            AI.OffTopicActionName,
            (context, state, data, action) => {
                console.error(
                    `A Topic Filter was configured but no handler was registered for 'AI.OffTopicActionName'.`
                );
                return Promise.resolve(true);
            },
            true
        );

        // Register default RateLimitedActionName
        this.action(
            AI.RateLimitedActionName,
            (context, state, data, action) => {
                throw new Error(`An AI request failed because it was rate limited`);
            },
            true
        );

        // Register default PlanReadyActionName
        this.action<Plan>(
            AI.PlanReadyActionName,
            async (context, state, plan) => {
                return Array.isArray(plan.commands) && plan.commands.length > 0;
            },
            true
        );

        // Register default DoCommandActionName
        this.action<PredictedDoCommandAndHandler<TState>>(
            AI.DoCommandActionName,
            async (context, state, data, action) => {
                const { entities, handler } = data;
                return await handler(context, state, entities, action);
            },
            true
        );

        // Register default SayCommandActionName
        this.action<PredictedSayCommand>(
            AI.SayCommandActionName,
            async (context, state, data, action) => {
                const response = data.response;
                const card = ResponseParser.parseAdaptiveCard(response);
                if (card) {
                    const attachment = CardFactory.adaptiveCard(card);
                    const activity = MessageFactory.attachment(attachment);
                    await context.sendActivity(activity);
                } else if (context.activity.channelId == Channels.Msteams) {
                    await context.sendActivity(response.split('\n').join('<br>'));
                } else {
                    await context.sendActivity(response);
                }

                return true;
            },
            true
        );
    }


    public get options(): ConfiguredAIOptions<TState> {
        return this._options;
    }

    public get planner(): Planner<TState> {
        return this._options.planner;
    }

    public get prompts(): PromptManager<TState> {
        return this._options.promptManager;
    }

    /**
     * Registers a handler for a named action.
     *
     *
     * Actions can be triggered by a planner returning a DO command.
     *
     * @param name Unique name of the action.
     * @param handler Function to call when the action is triggered.
     * @param allowOverrides Optional. If true
     * @returns The application instance for chaining purposes.
     */
    public action<TEntities = Record<string, any>>(
        name: string | string[],
        handler: (context: TurnContext, state: TState, entities: TEntities, action: string) => Promise<boolean>,
        allowOverrides = false
    ): this {
<<<<<<< HEAD
        (Array.isArray(name) ? name : [name]).forEach(n => {
            if (!this._actions.has(n) || allowOverrides) {
                this._actions.set(n, { handler, allowOverrides });
=======
        (Array.isArray(name) ? name : [name]).forEach((n) => {
            if (!this.actions.has(n) || allowOverrides) {
                this.actions.set(n, { handler, allowOverrides });
>>>>>>> 69fa5f6f
            } else {
                const entry = this._actions.get(n);
                if (entry!.allowOverrides) {
                    entry!.handler = handler;
                } else {
                    throw new Error(
                        `The AI.action() method was called with a previously registered action named "${n}".`
                    );
                }
            }
        });

        return this;
    }

    public async chain(
        context: TurnContext,
        state: TState,
        prompt?: string|PromptTemplate,
        options?: Partial<AIOptions<TState>>
    ): Promise<boolean> {
<<<<<<< HEAD
        // Configure options
        const opts = this.configureOptions(options);

        // Select prompt
        if (!prompt) {
            if (opts.prompt == undefined) {
                throw new Error(`AI.chain() was called without a prompt and no default prompt was configured.`);
            } else if (typeof opts.prompt == 'function') {
                prompt = await opts.prompt(context, state);
            } else {
                prompt = opts.prompt;
            }
        }

        // Populate {{$temp.input}}
        const temp = (state as any as DefaultTurnState)?.temp?.value ?? {} as DefaultTempState;
        if (typeof temp.input != 'string') {
            // Use the received activity text
            temp.input = context.activity.text;
        }

        // Populate {{$temp.history}}
        if (typeof temp.history != 'string' && opts.history.trackHistory) {
            temp.history = ConversationHistory.toString(state, opts.history.maxTokens, opts.history.lineSeparator);
        }

        // Render the prompt
        const renderedPrompt = await opts.promptManager.renderPrompt(context, state, prompt);

        // Generate plan
        const plan = await opts.planner.generatePlan(context, state, renderedPrompt, opts);
        let continueChain = await this._actions
            .get(AI.PlanReadyActionName)!
            .handler(context, state, plan, '');
=======
        // Call planner
        const plan = await this._planner.generatePlan(context, state, options, message);
        let continueChain = await this.actions.get(AI.PlanReadyActionName)!.handler(context, state, plan, '');
>>>>>>> 69fa5f6f
        if (continueChain) {
            // Update conversation history
            if (opts.history.trackHistory) {
                ConversationHistory.addLine(state, `${opts.history.userPrefix.trim()} ${temp.input.trim()}`, opts.history.maxTurns * 2);
                switch (opts.history.assistantHistoryType) {
                    case 'text':
                        // Extract only the things the assistant has said
                        const text = plan.commands.filter(v => v.type == 'SAY').map(v => (v as PredictedSayCommand).response).join('\n');
                        ConversationHistory.addLine(state, `${opts.history.assistantPrefix.trim()} ${text}`, opts.history.maxTurns * 2);
                        break;
                    case 'planObject':
                    default:
                        // Embed the plan object to re-enforce the model
                        // - TODO: add support for XML as well
                        ConversationHistory.addLine(state, `${opts.history.assistantPrefix.trim()} ${JSON.stringify(plan)}`, opts.history.maxTurns * 2);
                        break;
                }
            }

            // Run predicted commands
            for (let i = 0; i < plan.commands.length && continueChain; i++) {
                const cmd = plan.commands[i];
                switch (cmd.type) {
                    case 'DO':
                        const { action } = cmd as PredictedDoCommand;
                        if (this._actions.has(action)) {
                            // Call action handler
                            const handler = this._actions.get(action)!.handler;
                            continueChain = await this._actions
                                .get(AI.DoCommandActionName)!
                                .handler(context, state, { handler, ...(cmd as PredictedDoCommand) }, action);
                        } else {
                            // Redirect to UnknownAction handler
                            continueChain = await this._actions
                                .get(AI.UnknownActionName)!
                                .handler(context, state, plan, action);
                        }
                        break;
                    case 'SAY':
                        continueChain = await this._actions
                            .get(AI.SayCommandActionName)!
                            .handler(context, state, cmd, AI.SayCommandActionName);
                        break;
                    default:
                        throw new Error(`Application.run(): unknown command of '${cmd.type}' predicted.`);
                }
            }
        }

        return continueChain;
    }

<<<<<<< HEAD
    public async completePrompt(
        context: TurnContext,
        state: TState,
        prompt: string|PromptTemplate,
        options?: Partial<AIOptions<TState>>
    ): Promise<string|undefined> {
        // Configure options
        const opts = this.configureOptions(options);

        // Render the prompt
        const renderedPrompt = await opts.promptManager.renderPrompt(context, state, prompt);

        // Complete the prompt
        return await opts.planner.completePrompt(context, state, renderedPrompt, opts);
    }

    public createSemanticFunction(name: string, template?: PromptTemplate, options?: Partial<AIOptions<TState>>): (context: TurnContext, state: TState) => Promise<any> {
        // Cache prompt template if being dynamically assigned
        if (template) {
            this._options.promptManager.addPromptTemplate(name, template);
        }

        return (context: TurnContext, state: TState) => this.completePrompt(context, state, name, options);
    }

    public doAction<TData = Record<string,any>>(context: TurnContext, state: TState, action: string, data?: TData): Promise<boolean> {
        if (!this._actions.has(action)) {
=======
    public doAction<TData = Record<string, any>>(
        context: TurnContext,
        state: TState,
        action: string,
        data?: TData
    ): Promise<boolean> {
        if (!this.actions.has(action)) {
>>>>>>> 69fa5f6f
            throw new Error(`Can't find an action named '${action}'.`);
        }

        const handler = this._actions.get(action)!.handler;
        return handler(context, state, data, action);
    }

    private configureOptions(options?: Partial<AIOptions<TState>>): ConfiguredAIOptions<TState> {
        let configuredOptions: ConfiguredAIOptions<TState>;
        if (options) {
            configuredOptions = Object.assign({}, this._options,  options) as ConfiguredAIOptions<TState>;
            if (options.history) {
                // Just inherit any missing history settings
                options.history = Object.assign({}, this._options.history, options.history);
            } else {
                // Disable history tracking by default
                options.history = Object.assign({}, this._options.history, { trackHistory: false });
            }
        } else {
            configuredOptions = this._options;
        }

        return configuredOptions;
    }
}

interface ActionEntry<TState> {
    handler: (context: TurnContext, state: TState, data?: Record<string, any>, action?: string) => Promise<boolean>;
    allowOverrides: boolean;
}<|MERGE_RESOLUTION|>--- conflicted
+++ resolved
@@ -20,7 +20,6 @@
     handler: (context: TurnContext, state: TState, data?: Record<string, any>, action?: string) => Promise<boolean>;
 }
 
-<<<<<<< HEAD
 export interface AIOptions<TState extends TurnState> {
     planner: Planner<TState>;
     promptManager: PromptManager<TState>;
@@ -50,11 +49,6 @@
     private readonly _planner: Planner<TState>;
     private readonly _promptManager: PromptManager<TState>;
     private readonly _options: ConfiguredAIOptions<TState>;
-=======
-export class AI<TState extends TurnState, TPlanOptions, TPlanner extends Planner<TState, TPlanOptions>> {
-    private readonly _planner: TPlanner;
-    private readonly actions: Map<string, ActionEntry<TState>> = new Map();
->>>>>>> 69fa5f6f
 
     public static readonly UnknownActionName = '___UnknownAction___';
     public static readonly OffTopicActionName = '___OffTopic___';
@@ -178,15 +172,9 @@
         handler: (context: TurnContext, state: TState, entities: TEntities, action: string) => Promise<boolean>,
         allowOverrides = false
     ): this {
-<<<<<<< HEAD
         (Array.isArray(name) ? name : [name]).forEach(n => {
             if (!this._actions.has(n) || allowOverrides) {
                 this._actions.set(n, { handler, allowOverrides });
-=======
-        (Array.isArray(name) ? name : [name]).forEach((n) => {
-            if (!this.actions.has(n) || allowOverrides) {
-                this.actions.set(n, { handler, allowOverrides });
->>>>>>> 69fa5f6f
             } else {
                 const entry = this._actions.get(n);
                 if (entry!.allowOverrides) {
@@ -208,7 +196,6 @@
         prompt?: string|PromptTemplate,
         options?: Partial<AIOptions<TState>>
     ): Promise<boolean> {
-<<<<<<< HEAD
         // Configure options
         const opts = this.configureOptions(options);
 
@@ -243,11 +230,6 @@
         let continueChain = await this._actions
             .get(AI.PlanReadyActionName)!
             .handler(context, state, plan, '');
-=======
-        // Call planner
-        const plan = await this._planner.generatePlan(context, state, options, message);
-        let continueChain = await this.actions.get(AI.PlanReadyActionName)!.handler(context, state, plan, '');
->>>>>>> 69fa5f6f
         if (continueChain) {
             // Update conversation history
             if (opts.history.trackHistory) {
@@ -300,7 +282,6 @@
         return continueChain;
     }
 
-<<<<<<< HEAD
     public async completePrompt(
         context: TurnContext,
         state: TState,
@@ -326,9 +307,6 @@
         return (context: TurnContext, state: TState) => this.completePrompt(context, state, name, options);
     }
 
-    public doAction<TData = Record<string,any>>(context: TurnContext, state: TState, action: string, data?: TData): Promise<boolean> {
-        if (!this._actions.has(action)) {
-=======
     public doAction<TData = Record<string, any>>(
         context: TurnContext,
         state: TState,
@@ -336,7 +314,6 @@
         data?: TData
     ): Promise<boolean> {
         if (!this.actions.has(action)) {
->>>>>>> 69fa5f6f
             throw new Error(`Can't find an action named '${action}'.`);
         }
 
